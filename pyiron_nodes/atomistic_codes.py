--- conflicted
+++ resolved
@@ -1,20 +1,12 @@
-<<<<<<< HEAD
-from pyiron_workflow import as_macro_node
-=======
 from ase import Atoms
 from pyiron_workflow import as_macro_node
 
->>>>>>> d313f500
 from pyiron_nodes.atomistic.engine.lammps import get_calculators
 from pyiron_nodes.dev_tools import set_replacer
 
 
 @as_macro_node("generic")
-<<<<<<< HEAD
-def Lammps(wf, structure: Atoms,  calculator, potential=None):
-=======
 def Lammps(wf, structure=Atoms(), potential=None):
->>>>>>> d313f500
     from pyiron_contrib.tinybase.shell import ExecutablePathResolver
 
     wf.Potential = wf.create.atomistic.engine.lammps.Potential(
