<<<<<<< HEAD
from pyiron_workflow import as_function_node
=======
from __future__ import annotations
>>>>>>> d313f500

from pyiron_workflow import as_function_node

<<<<<<< HEAD
@as_function_node("dataframe")
def de_jong(max_index: int | None = None, file_name="ec.json"):
=======

@as_function_node("dataframe")
def de_jong(max_index: int | None = None, filename="ec.json"):
>>>>>>> d313f500
    """
    Expects the file to be the "ec.json" database referenced by:
    Ref. de Jong et al. https://www.nature.com/articles/sdata20159#MOESM77

    :return:
    """
    import pandas as pd
    import io
    from ase.io import read
    import os

    module_dir = os.path.dirname(os.path.realpath(__file__))
    file_path = os.path.join(module_dir, file_name)
    print ('de jong database, path: ', module_dir, file_path)

    df = pd.read_json(file_path)

    structures = []
    # count = 0
    if max_index is None:
        max_index = len(df.structure)

    df = df.drop(index=range(max_index, len(df)))
    for structure in df.structure:
        f = io.StringIO(structure)
        atoms = read(f, format="cif")
        structures.append(atoms)

        # count += 1
        # if count == max_index:
        #     break

    df["atoms"] = structures

    return df<|MERGE_RESOLUTION|>--- conflicted
+++ resolved
@@ -1,19 +1,10 @@
-<<<<<<< HEAD
-from pyiron_workflow import as_function_node
-=======
 from __future__ import annotations
->>>>>>> d313f500
 
 from pyiron_workflow import as_function_node
 
-<<<<<<< HEAD
-@as_function_node("dataframe")
-def de_jong(max_index: int | None = None, file_name="ec.json"):
-=======
 
 @as_function_node("dataframe")
 def de_jong(max_index: int | None = None, filename="ec.json"):
->>>>>>> d313f500
     """
     Expects the file to be the "ec.json" database referenced by:
     Ref. de Jong et al. https://www.nature.com/articles/sdata20159#MOESM77
