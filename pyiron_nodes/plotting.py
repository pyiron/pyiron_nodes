--- conflicted
+++ resolved
@@ -108,21 +108,4 @@
     if axis is None:
         axis = plt
 
-<<<<<<< HEAD
-    return axis.set_title(title)
-
-
-nodes = [
-    PlotDataFrame,
-    Scatter,
-    Plot,
-    Histogram,
-    ShowArray,
-    Linspace,
-    Mean,
-    Subplot,
-    Title
-]
-=======
-    return axis.set_title(title)
->>>>>>> d313f500
+    return axis.set_title(title)