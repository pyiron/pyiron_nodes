--- conflicted
+++ resolved
@@ -33,17 +33,6 @@
 
 @as_function_node("parameters")
 def PhonopyParameters(
-<<<<<<< HEAD
-        distance: float = 0.01,
-        is_plusminus: Union[str, bool] = "auto",
-        is_diagonal: bool = True,
-        is_trigonal: bool = False,
-        number_of_snapshots: Optional[int] = None,
-        random_seed: Optional[int] = None,
-        temperature: Optional[float] = None,
-        cutoff_frequency: Optional[float] = None,
-        max_distance: Optional[float] = None,
-=======
     distance: float = 0.01,
     is_plusminus: str | bool = "auto",
     is_diagonal: bool = True,
@@ -53,7 +42,6 @@
     temperature: Optional[float] = None,
     cutoff_frequency: Optional[float] = None,
     max_distance: Optional[float] = None,
->>>>>>> d313f500
 ) -> dict:
     return {
         "distance": distance,
@@ -92,6 +80,7 @@
     )
 
     from pyiron_nodes.atomistic.calculator.ase import static as calculator
+
     gs = calculator(engine=engine)
     df_new = gs.iter(structure=cells)  # , executor=executor, max_workers=max_workers)
     # print ('df: ', df_new)
